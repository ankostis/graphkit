--- conflicted
+++ resolved
@@ -3,20 +3,14 @@
 
 import math
 import pickle
-
+from operator import add, floordiv, mul, sub
 from pprint import pprint
-<<<<<<< HEAD
-from operator import add, sub, floordiv, mul
-from numpy.testing import assert_raises
-=======
-from operator import add
 
 import pytest
->>>>>>> 3a879592
-
+
+import graphkit.modifiers as modifiers
 import graphkit.network as network
-import graphkit.modifiers as modifiers
-from graphkit import operation, compose, Operation
+from graphkit import Operation, compose, operation
 from graphkit.network import DeleteInstruction
 
 
@@ -462,7 +456,7 @@
     sub_op_optional = operation(
         name='sub_opt', needs=['a', modifiers.optional('b')], provides='a+b'
     )(lambda a, b=10: a - b)
-    
+
     # Normal order
     #
     pipeline = compose(name='partial_optionals')(add_op, sub_op_optional)
