--- conflicted
+++ resolved
@@ -5,7 +5,7 @@
 
 from .base import Operation, NetworkOperation
 from .network import Network
-from .modifiers import optional, token
+from .modifiers import optional, sideffect
 
 
 class FunctionalOperation(Operation):
@@ -14,19 +14,14 @@
         Operation.__init__(self, **kwargs)
 
     def _compute(self, named_inputs, outputs=None):
-<<<<<<< HEAD
-        inputs = [named_inputs[d]
-                  for d in self.needs
-                  if not isinstance(d, optional) and not isinstance(d, token)]
-=======
         assert self.net
 
         inputs = [
             named_inputs[n]
             for n in self.needs
             if 'optional' not in self.net.graph.get_edge_data(n, self)
+            and not isinstance(n, sideffect)
         ]
->>>>>>> 94b7291f
 
         # Find any optional inputs in named_inputs.  Get only the ones that
         # are present there, no extra `None`s.
@@ -42,10 +37,10 @@
 
         result = self.fn(*inputs, **kwargs)
 
-        # Don't expect token outputs.
-        provides = [n for n in self.provides if not isinstance(n, token)]
+        # Don't expect sideffect outputs.
+        provides = [n for n in self.provides if not isinstance(n, sideffect)]
         if not provides:
-            # All outputs were tokens.
+            # All outputs were sideffects.
             return {}
 
         if len(provides) == 1:
@@ -53,7 +48,7 @@
 
         result = zip(provides, result)
         if outputs:
-            outputs = set(n for n in outputs if not isinstance(n, token))
+            outputs = set(n for n in outputs if not isinstance(n, sideffect))
             result = filter(lambda x: x[0] in outputs, result)
 
         return dict(result)
